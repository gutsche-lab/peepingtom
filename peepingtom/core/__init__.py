<<<<<<< HEAD
from .base import DataBlock, GroupBlock, DataCrate, Model

from .datablocks import PointBlock, LineBlock, OrientationBlock, ImageBlock, LineBlock, SphereBlock, PropertyBlock, \
    ParticleBlock, MeshBlock
=======
from .datablocks import DataBlock, GroupBlock, DataCrate, PointBlock, \
    LineBlock, OrientationBlock, ImageBlock, LineBlock, SphereBlock, PropertyBlock, \
    ParticleBlock
from .alchemy import Alchemist, PointToLineAlchemist, PointToParticleAlchemist
from .models import Model
>>>>>>> a651bddb
<|MERGE_RESOLUTION|>--- conflicted
+++ resolved
@@ -1,12 +1,6 @@
-<<<<<<< HEAD
-from .base import DataBlock, GroupBlock, DataCrate, Model
-
-from .datablocks import PointBlock, LineBlock, OrientationBlock, ImageBlock, LineBlock, SphereBlock, PropertyBlock, \
-    ParticleBlock, MeshBlock
-=======
+from .alchemists import Alchemist, PointToLineAlchemist, PointToParticleAlchemist
 from .datablocks import DataBlock, GroupBlock, DataCrate, PointBlock, \
     LineBlock, OrientationBlock, ImageBlock, LineBlock, SphereBlock, PropertyBlock, \
-    ParticleBlock
-from .alchemy import Alchemist, PointToLineAlchemist, PointToParticleAlchemist
-from .models import Model
->>>>>>> a651bddb
+    ParticleBlock, MeshBlock
+from .datablocks.base import DataCrate
+from .models import Model