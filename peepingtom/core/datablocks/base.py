from abc import ABC, abstractmethod

from ...utils.containers import AttributedList


class BaseBlock(ABC):
    """
    Base class for all simple and complex datablocks.
    Provides common methods and easy type inference
    """
    def __init__(self, parent=None, depictor=None):
        self.parent = parent
        self.depictor = depictor

    def dump(self):
        kwargs = {}
        kwargs.update({'parent': self.parent, 'depictor': self.depictor})
        return kwargs

    def updated(self):
        """
        this function is called when the data changed in order to trigger callbacks
        """
        if self.depictor is not None:
            self.depictor.update()

    def __newlike__(self, *args, **kwargs):
        # this makes sure that operators get the right output in case
        # _merge or _stack return notimplemented
        if args[0] is NotImplemented:
            return NotImplemented
        cls = type(self)
        return cls(parent=self.parent, *args, **kwargs)

    def __shape_repr__(self):
        return ''

    def __base_repr__(self):
        return f'{type(self).__name__}{self.__shape_repr__()}'

    def __repr__(self):
        return f'<{self.__base_repr__()}>'

    def __and__(self, other):
        if isinstance(other, BaseBlock):
            return DataCrate([self, other])
        elif isinstance(other, DataCrate):
            return DataCrate([self]) + other
        else:
            return NotImplemented

    def __iand__(self, other):
        return NotImplemented

    @staticmethod
    def _merge_data(datablocks):
        """
        convenience method to merge the data of several datablocks
        of the same type into one, within the same ndimensional space
        used by merge and imerge.
        """
        return NotImplemented

    @staticmethod
    def _stack_data(datablocks):
        """
        convenience method to stack the data of several datablocks into one.
        If dimensionality is the same, add a new dimension; otherwise,
        use the next available dimension for the datablocks with smaller dimensionality
        used by stack and istack.
        """
        return NotImplemented

    def _merge(self, datablocks):
        """
        merge several datablocks and return a `newlike` object
        """
        return NotImplemented

    def _stack(self, datablocks):
        """
        stack several datablocks and return a `newlike` object
        """
        return NotImplemented

    def _imerge(self, datablocks):
        """
        like merge, but inplace
        """
        return NotImplemented

    def _istack(self, datablocks):
        """
        like stack, but inplace
        """
        return NotImplemented

    def __add__(self, other):
        if isinstance(other, type(self)):
            return self._merge([self, other])
        else:
            return NotImplemented

    def __iadd__(self, other):
        if isinstance(other, type(self)):
            self._imerge([other])
            return self
        else:
            return NotImplemented

    def __or__(self, other):
        if isinstance(other, type(self)):
            return self._stack([self, other])
        else:
            return NotImplemented

    def __ior__(self, other):
        if isinstance(other, type(self)):
            self._istack([other])
            return self
        else:
            return NotImplemented


class DataBlock(BaseBlock, ABC):
    """
    Base class for all simple DataBlock objects, data types which can be visualised by Depictors

    DataBlock objects must implement a data setter method as _data_setter which returns the appropriately formatted data

    Calling __getitem__ on a DataBlock will call __getitem__ on its data property
    """
<<<<<<< HEAD
    def __init__(self, children, parent=None):
        """

        Parameters
        ----------
        children :
        parent
        """
        super().__init__(parent=parent)
        self.children = children
=======
    def __init__(self, data, **kwargs):
        super().__init__(**kwargs)
        self.data = data
>>>>>>> 707e8c1f

    @property
    def data(self):
        return self._data

    @data.setter
    def data(self, data):
        if isinstance(data, type(self)):
            self._data = data.data
        else:
            self._data = self._data_setter(data)
        self.updated()

    @abstractmethod
    def _data_setter(self, data):
        return data

    def dump(self):
        kwargs = super().dump()
        kwargs.update({'data': self.data})
        return kwargs

    def __getitem__(self, key):
        return self.data.__getitem__(key)

    def __setitem__(self, key, value):
        self.data.__setitem__(key, value)
        self.updated()

    def __delitem__(self, key):
        self.data.__delitem__(key)
        self.updated()

    def __contains__(self, item):
        return self.data.__contains__(item)

    def __len__(self):
        return self.data.__len__()

    def __iter__(self):
        return self.data.__iter__()

    def __reversed__(self):
        return self.data.__reversed__()

    def _merge(self, datablocks):
        return self.__newlike__(self._merge_data([self] + datablocks))

    def _stack(self, datablocks):
        return self.__newlike__(self._stack_data([self] + datablocks))

    def _imerge(self, datablocks):
        self.data = self._merge_data([self] + datablocks)

    def _istack(self, datablocks):
        self.data = self._stack_data([self] + datablocks)


class MultiBlock(BaseBlock, ABC):
    """
    unites multiple DataBlocks to construct a more complex data object
    constructor requires a list of references to the component DataBlocks
    in order to know where to find them
    """
    def __init__(self, blocks, **kwargs):
        super().__init__(**kwargs)
        self.blocks = blocks

    @staticmethod
    def _merge_data(multiblocks):
        blocks_data = []
        blocks_all = [mb.blocks for mb in multiblocks]
        # cryptic loop example: datablock types in "blocks" (a, b, c),
        # this loops through the list [(a1, a2, ...), (b1, b2, ...), (c1, c2, ...)]
        # so this separates the components of a list of multiblocks into a lists of
        # simple datablocks of the same type
        for blocks_by_type in zip(*blocks_all):
            blocks_data.append(blocks_by_type[0]._merge_data(blocks_by_type))
        return blocks_data

    @staticmethod
    def _stack_data(multiblocks):
        blocks_data = []
        blocks_all = [mb.blocks for mb in multiblocks]
        # cryptic loop example: datablock types in "blocks" (a, b, c),
        # this loops through the list [(a1, a2, ...), (b1, b2, ...), (c1, c2, ...)]
        # so this separates the components of a list of multiblocks into a lists of
        # simple datablocks of the same type
        for blocks_by_type in zip(*blocks_all):
            blocks_data.append(blocks_by_type[0]._stack_data(blocks_by_type))
        return blocks_data

    def _merge(self, multiblocks):
        return self.__newlike__(*self._merge_data([self] + multiblocks))

    def _stack(self, multiblocks):
        return self.__newlike__(*self._stack_data([self] + multiblocks))

    def _imerge(self, multiblocks):
        new_data = self._merge_data([self] + multiblocks)
        for block, data in zip(self.blocks, new_data):
            block.data = data

    def _istack(self, multiblocks):
        new_data = self._stack_data([self] + multiblocks)
        for block, data in zip(self.blocks, new_data):
            block.data = data


class DataCrate(AttributedList):
    """
    A container for DataBlock objects which exist within the same n-dimensional reference space
    """
    def __and__(self, other):
        if isinstance(other, DataCrate):
            return DataCrate(self + other)
        elif isinstance(other, DataBlock):
            return DataCrate(self + [other])
        else:
            return NotImplemented

    def __iand__(self, other):
        if isinstance(other, DataCrate):
            self += other
            return self
        elif isinstance(other, DataBlock):
            self += DataCrate([other])
            return self
        else:
            return NotImplemented

    def __base_repr__(self):
        return f'{type(self).__name__}({len(self)})'

    def __repr__(self):
        return f'<{self.__base_repr__()}: [{", ".join([datablock.__base_repr__() for datablock in self])}]>'<|MERGE_RESOLUTION|>--- conflicted
+++ resolved
@@ -1,4 +1,5 @@
 from abc import ABC, abstractmethod
+from typing import List
 
 from ...utils.containers import AttributedList
 
@@ -130,22 +131,10 @@
 
     Calling __getitem__ on a DataBlock will call __getitem__ on its data property
     """
-<<<<<<< HEAD
-    def __init__(self, children, parent=None):
-        """
-
-        Parameters
-        ----------
-        children :
-        parent
-        """
-        super().__init__(parent=parent)
-        self.children = children
-=======
+
     def __init__(self, data, **kwargs):
         super().__init__(**kwargs)
         self.data = data
->>>>>>> 707e8c1f
 
     @property
     def data(self):
@@ -210,9 +199,35 @@
     constructor requires a list of references to the component DataBlocks
     in order to know where to find them
     """
-    def __init__(self, blocks, **kwargs):
+    def __init__(self, blocks: List[DataBlock], **kwargs):
+        """
+
+        Parameters
+        ----------
+        blocks : list of DataBlock objects
+        kwargs
+        """
         super().__init__(**kwargs)
         self.blocks = blocks
+
+    @property
+    def blocks(self):
+        return self._blocks
+
+    @blocks.setter
+    def blocks(self, blocks: List[DataBlock]):
+        if not isinstance(blocks, list):
+            raise ValueError("blocks in a multiblock object must be a list of 'DataBlock' objects")
+        self._blocks = blocks
+
+    def _add_block(self, block: DataBlock):
+        """
+        Adds a block to an existing list of DataBlocks in a MultiBlock
+
+        This is particularly useful when extending the functionality of an existing
+        MultiBlock object by inheritance
+        """
+        self.blocks.append(block)
 
     @staticmethod
     def _merge_data(multiblocks):
@@ -255,6 +270,8 @@
             block.data = data
 
 
+
+
 class DataCrate(AttributedList):
     """
     A container for DataBlock objects which exist within the same n-dimensional reference space
