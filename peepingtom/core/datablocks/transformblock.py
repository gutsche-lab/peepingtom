--- conflicted
+++ resolved
@@ -1,17 +1,11 @@
-<<<<<<< HEAD
 import numpy as np
 
 from .particleblock import ParticleBlock
 from .pointblock import PointBlock
 from .orientationblock import OrientationBlock
-
+from .base import MultiBlock
 
 class TransformBlock(ParticleBlock):
-=======
-from .base import MultiBlock
-
-class TransformBlock(MultiBlock):
->>>>>>> 707e8c1f
     """
     A TransformBlock contains a set of 3D transforms described relative
     to their own fixed coordinate system, made up of...
@@ -65,4 +59,4 @@
         points = PointBlock(output_positions.reshape((-1, 3)))
         orientations = OrientationBlock(output_orientations.reshape(-1, 3, 3))
 
-        return ParticleBlock(points, orientations, None)+        return ParticleBlock(points, orientations, {})