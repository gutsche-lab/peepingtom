<<<<<<< HEAD
from .base import DataBlock, GroupBlock, DataCrate
from .dipoleblock import DipoleBlock
=======
from .base import DataBlock, MultiBlock, DataCrate
>>>>>>> 707e8c1f
from .imageblock import ImageBlock
from .lineblock import LineBlock
from .meshblock import MeshBlock
from .orientationblock import OrientationBlock
from .particleblock import ParticleBlock
from .pointblock import PointBlock
from .propertyblock import PropertyBlock
from .sphereblock import SphereBlock
from .transformblock import TransformBlock<|MERGE_RESOLUTION|>--- conflicted
+++ resolved
@@ -1,9 +1,5 @@
-<<<<<<< HEAD
-from .base import DataBlock, GroupBlock, DataCrate
+from .base import DataBlock, MultiBlock, DataCrate
 from .dipoleblock import DipoleBlock
-=======
-from .base import DataBlock, MultiBlock, DataCrate
->>>>>>> 707e8c1f
 from .imageblock import ImageBlock
 from .lineblock import LineBlock
 from .meshblock import MeshBlock
